import pickle
import tempfile

import pytest
import torch
from datasets import Dataset
from font_download import FontConfig
from font_download.example_fonts.noto_sans import FONTS_NOTO_SANS
from pixel_renderer import PixelRendererProcessor
from trl.data_utils import pack_dataset
from utf8_tokenizer.control import ControlTokens
from utf8_tokenizer.tokenizer import UTF8Tokenizer
from words_segmentation.tokenizer import WordsSegmentationTokenizer

from tests.test_model import setup_tiny_model
from welt.noop import NoopImageProcessor
from welt.processor import TextImageProcessor


@pytest.fixture(scope="module")
def processor():
    model, processor, collator = setup_tiny_model()
    return processor


@pytest.fixture(scope="module")
def renderer():
    font_config = FontConfig(sources=FONTS_NOTO_SANS)
    return PixelRendererProcessor(font=font_config)


expected_tensor_keys = ["input_ids", "input_attention_mask", "attention_mask", "position_ids",
                        "labels_input", "labels_attention_mask", "labels_output",
                        "input_images", "input_images_dimensions"]
expected_keys = expected_tensor_keys


def test_processor_multiprocessing_pickle(processor):
    # Processor should be pickleable for multiprocessing
    pickle.dumps(processor)


def test_processor_single_text_collated(processor):
    text = "example text for testing"
    inputs = processor(text, collated=True)

    assert all(key in inputs for key in expected_keys)
    assert all(isinstance(inputs[key], torch.Tensor) for key in expected_tensor_keys)


def test_processor_single_text_not_collated(processor):
    text = "example text for testing"
    inputs = processor(text)
    assert all(key in inputs for key in expected_keys)
    assert all(isinstance(inputs[key], list) and len(inputs[key]) == 1 for key in expected_tensor_keys)


def test_processor_single_text_value(processor):
    text = "a b"
    inputs = processor(text, packed=True)
    assert torch.equal(inputs["input_ids"][0], torch.tensor([[2, 2, 3, 0], [2, 97, 32, 3], [2, 98, 32, 3]]))
    assert inputs["input_attention_mask"][0].shape == (3, 4)
    assert inputs["attention_mask"][0].shape == (1, 3, 3)
    assert torch.equal(inputs["position_ids"][0], torch.tensor([0, 1, 2]))
    assert torch.equal(inputs["labels_input"][0], torch.tensor([[2, 97, 32, 98], [2, 98, 3, 0], [2, 3, 0, 0]]))
    assert torch.equal(inputs["labels_output"][0], torch.tensor([[97, 32, 98, 3], [98, 3, 0, 0], [3, 0, 0, 0]]))


def test_processor_list_format_collated(processor):
    text = "example text for testing"
    inputs = processor([text], collated=True)
    assert all(key in inputs for key in expected_keys)
    assert all(isinstance(inputs[key], torch.Tensor) for key in expected_tensor_keys)


def test_processor_object_format_collated(processor):
    text = "example text for testing"
    inputs = processor({"text": text}, collated=True)
    assert all(key in inputs for key in expected_keys)
    assert all(isinstance(inputs[key], torch.Tensor) for key in expected_tensor_keys)


def test_processor_multiple_strings_collated_attention_mask(processor):
    texts = ["one", "two words", "three word test"]
    inputs = processor(texts, collated=True)
    assert all(key in inputs for key in expected_keys)
    assert all(isinstance(inputs[key], torch.Tensor) for key in expected_tensor_keys)

    assert inputs["attention_mask"].shape == (3, 1, 4, 4)

    expected = [
        torch.tensor([
            [True, False, False, False],
            [True, True, False, False],
            [False, False, False, False],
            [False, False, False, False]
        ]),
        torch.tensor([
            [True, False, False, False],
            [True, True, False, False],
            [True, True, True, False],
            [False, False, False, False]
        ]),
        torch.tensor([
            [True, False, False, False],
            [True, True, False, False],
            [True, True, True, False],
            [True, True, True, True]
        ])
    ]

    for mask, expected_mask in zip(inputs["attention_mask"], expected, strict=False):
        assert torch.equal(mask[0], expected_mask)


def test_processor_packed_vs_unpacked_labels(processor):
    text = "hello world test"

    # Test packed=True (default)
    inputs_packed = processor(text, collated=True, packed=True)

    # Test packed=False
    inputs_unpacked = processor(text, collated=True, packed=False)

    # Both should have same structure
    assert all(key in inputs_packed for key in expected_keys)
    assert all(key in inputs_unpacked for key in expected_keys)

    # Input tokens should be the same
    assert torch.equal(inputs_packed["input_ids"], inputs_unpacked["input_ids"])
    assert torch.equal(inputs_packed["attention_mask"], inputs_unpacked["attention_mask"])

    # Labels should be different due to different packing strategies
    assert not torch.equal(inputs_packed["labels_input"], inputs_unpacked["labels_input"])
    assert not torch.equal(inputs_packed["labels_output"], inputs_unpacked["labels_output"])


def test_processor_packed_false_default_behavior(processor):
    text = "example text for testing"

    # Default should be packed=True
    inputs_default = processor(text, collated=True)
    inputs_explicit_packed = processor(text, collated=True, packed=False)

    # Should be identical
    assert torch.equal(inputs_default["labels_input"], inputs_explicit_packed["labels_input"])
    assert torch.equal(inputs_default["labels_output"], inputs_explicit_packed["labels_output"])


def test_get_words_and_labels_packed_vs_unpacked(processor):
    text = "hello world test"
    words = processor.pretokenize(text)

    # Test packed=True
    labels_packed = processor.get_sequence_labels(words, pack=True)

    # Test packed=False
    labels_unpacked = processor.get_sequence_labels(words, pack=False)

    # Labels should be different
    assert labels_packed != labels_unpacked

    assert labels_packed == ['hello world test', 'world test', 'test', '']
    assert labels_unpacked == ['hello ', 'world ', 'test', '']


def test_render_images_shape(processor):
    texts = ["short", "a bit longer text"]
    renders, dimensions = processor.render_texts(texts)

    assert renders.shape == (2, 3, 16, 112)
    assert torch.equal(dimensions, torch.tensor([[16, 48], [16, 112]]))


def test_pretokenize_splits_control_tokens(processor):
    text = (f"{ControlTokens.ShiftOut}test{ControlTokens.ShiftIn}"
            f"{ControlTokens.StartOfHeading}hello {ControlTokens.EndOfText}")
    words = processor.pretokenize(text)
    assert words == [
        ControlTokens.StartOfText,  # BOS is added by pretokenize
        ControlTokens.ShiftOut, 'test', ControlTokens.ShiftIn,
        ControlTokens.StartOfHeading, "hello ", ControlTokens.EndOfText,
        " "  # Space is added by pretokenize
    ]


def test_pretokenize_multiple_whitespace(processor):
    text = """
    def foo():
        return "bar"
    """.strip()
    words = processor.pretokenize(text)
    assert words == [ControlTokens.StartOfText, "def ", "foo():\n", " " * 8, 'return ', '"bar" ']


def test_get_words_and_labels_packed_vs_unpacked_respect_max_word_length(processor, renderer):
    text = "this is a long-test"
    words = processor.pretokenize(text)

    new_processor = TextImageProcessor(
        pretokenizer=WordsSegmentationTokenizer(),
        tokenizer=processor.tokenizer,
        renderer=renderer,
        image_processor=processor.image_processor,
        max_word_length=3
    )

    # Test packed=True
    labels_packed = new_processor.get_sequence_labels(words, pack=True)

    # Test packed=False
    labels_unpacked = new_processor.get_sequence_labels(words, pack=False)

    assert labels_packed == ['thi', 'is', 'a l', 'lon', '']
    assert labels_unpacked == ['thi', 'is ', 'a ', 'lon', '']


def test_pretokenize_dataset(processor):
    texts = [
        "hi!",
        "hello world",
    ]
    dataset = Dataset.from_dict({"text": texts})
    dataset = processor.pretokenize_dataset(dataset)

    assert dataset[:] == {
        'words': [
            [ControlTokens.StartOfText, 'hi! '],
            [ControlTokens.StartOfText, 'hello ', 'world '],
        ],
    }


def test_packed_dataset(processor):
    texts = [
        "hi!",
        "hello world",
        "yes.",
        "a b c"
    ]
    dataset = Dataset.from_dict({"text": texts})
    dataset = processor.pretokenize_dataset(dataset)
    packed_dataset = pack_dataset(dataset, seq_length=7)

    assert packed_dataset[:] == {
        'seq_lengths': [
            [4, 3],
            [2, 2],
        ],
        'words': [
            [
                ControlTokens.StartOfText, 'a ', 'b ', 'c ',
                ControlTokens.StartOfText, 'hello ', 'world ',
            ],
            [
                ControlTokens.StartOfText, 'hi! ',
                ControlTokens.StartOfText, 'yes. ',
            ],
        ],
    }


def test_packed_dataset_labels_independent(processor):
    texts = [
        "a b",
        "c d",
    ]
    dataset = Dataset.from_dict({"text": texts})
    dataset = processor.pretokenize_dataset(dataset)
    packed_dataset = pack_dataset(dataset, seq_length=8)

    datum = next(iter(packed_dataset))
    labels = processor.get_sequence_labels(datum["words"], datum["seq_lengths"], pack=True)

    assert labels == [
        'a b', 'b', '',
        'c d', 'd', ''
    ]


def test_processor_works_on_packed_sequence(processor):
    texts = [
        "hi!",
        "hello world",
        "yes.",
        "a b c"
    ]
    dataset = Dataset.from_dict({"text": texts})
    dataset = processor.pretokenize_dataset(dataset)
    packed_dataset = pack_dataset(dataset, seq_length=8)

    transformed_dataset = packed_dataset.with_transform(processor)
    for inputs in transformed_dataset:
        assert all(key in inputs for key in expected_keys)
        assert all(isinstance(inputs[key], torch.Tensor) for key in expected_tensor_keys)


def test_processor_save_and_load_works(processor):
<<<<<<< HEAD
    with tempfile.TemporaryDirectory(delete=False) as temp_dir:
        print("temp_dir", temp_dir)
        processor.save_pretrained(save_directory=temp_dir, push_to_hub=False)
        new_processor = TextImageProcessor.from_pretrained(temp_dir)

        assert new_processor.pretokenizer is not None
        assert new_processor.tokenizer.__class__.__name__ == "WordsSegmentationTokenizer"

        assert new_processor.renderer is not None
        # TODO assert class names https://github.com/huggingface/transformers/issues/41816
        assert new_processor.tokenizer is not None
        assert new_processor.image_processor is not None


def test_processor_save_and_load_works_without_image_processor(renderer):
=======
    with tempfile.TemporaryDirectory() as temp_dir:
        processor.save_pretrained(save_directory=temp_dir, push_to_hub=False)
        new_processor = TextImageProcessor.from_pretrained(temp_dir)

        for attr in processor.attributes:
            assert getattr(new_processor, attr) is not None
            assert getattr(new_processor, attr).__class__.__name__ == getattr(processor, attr).__class__.__name__


def test_processor_save_and_load_works_without_image_processor():
>>>>>>> e216b9a7
    processor = TextImageProcessor(
        pretokenizer=WordsSegmentationTokenizer(),
        tokenizer=UTF8Tokenizer(),
        renderer=renderer,
        image_processor=NoopImageProcessor())

    with tempfile.TemporaryDirectory(delete=False) as temp_dir:
        print(temp_dir)
        processor.save_pretrained(save_directory=temp_dir, push_to_hub=False)
        new_processor = TextImageProcessor.from_pretrained(temp_dir)
        assert isinstance(new_processor.image_processor, NoopImageProcessor)


if __name__ == "__main__":
    pytest.main([__file__, "-v"])<|MERGE_RESOLUTION|>--- conflicted
+++ resolved
@@ -296,23 +296,6 @@
 
 
 def test_processor_save_and_load_works(processor):
-<<<<<<< HEAD
-    with tempfile.TemporaryDirectory(delete=False) as temp_dir:
-        print("temp_dir", temp_dir)
-        processor.save_pretrained(save_directory=temp_dir, push_to_hub=False)
-        new_processor = TextImageProcessor.from_pretrained(temp_dir)
-
-        assert new_processor.pretokenizer is not None
-        assert new_processor.tokenizer.__class__.__name__ == "WordsSegmentationTokenizer"
-
-        assert new_processor.renderer is not None
-        # TODO assert class names https://github.com/huggingface/transformers/issues/41816
-        assert new_processor.tokenizer is not None
-        assert new_processor.image_processor is not None
-
-
-def test_processor_save_and_load_works_without_image_processor(renderer):
-=======
     with tempfile.TemporaryDirectory() as temp_dir:
         processor.save_pretrained(save_directory=temp_dir, push_to_hub=False)
         new_processor = TextImageProcessor.from_pretrained(temp_dir)
@@ -323,7 +306,6 @@
 
 
 def test_processor_save_and_load_works_without_image_processor():
->>>>>>> e216b9a7
     processor = TextImageProcessor(
         pretokenizer=WordsSegmentationTokenizer(),
         tokenizer=UTF8Tokenizer(),
